from typing import Tuple
import warnings

# PyTorch
import torch
import torch.nn as nn
import torch.optim as optim
import torch.nn.functional as F

# Network creator tool
from network_utils import get_network_from_architecture, t, compute_KL_divergence
from utils import SimpleStandardizer, get_device, LinearSchedule

# Numpy
import numpy as np

import wandb

ZERO = 1e-7


class ActorCriticRecurrentNetworks(nn.Module):
    """
    A class to represent the different PyTorch network of an A2C agent with recurrent networks

    ...

    Attributes
    ----------
    config : dict
        A dict containing all the config parameters of the agent
    action_dim :
        action dimension of the environment
    recurrent_layer : nn.LSTM
        The LSTM cell of the agent
    common_layers : nn.Sequential
        Fully connected layers before the LSTM cell
    actor_layers : nn.Sequential
        Fully connected layers after the LSTM cell and specific to the actor
    critic_layers : nn.Sequential
        Fully connected layers after the LSTM cell and specific to the critic
    device : str
        device used for PyTorch computations

    Methods
    -------
    forward(state, hidden):
        Shared layers of both actor and critic : LSTM and Fully Connected Layers (FCs)
    actor(state, hidden):
        Computes action probabilities for a given space
    critic(state, hidden):
        Evaluates a state
    """

    def __init__(self, state_dim, action_dim, hidden_dim, num_layers, config):
        super(ActorCriticRecurrentNetworks, self).__init__()
        self.config = config
        self.action_dim = action_dim
        self.recurrent = self.config["RECURRENT"]
        self.continuous = self.config["CONTINUOUS"]
        common_architecture = eval(config["COMMON_NN_ARCHITECTURE"])
        actor_architecture = eval(config["ACTOR_NN_ARCHITECTURE"])
        critic_architecture = eval(config["CRITIC_NN_ARCHITECTURE"])
        torch.autograd.set_detect_anomaly(True)
        # Device to run computations on
        self.device = "CPU"
        if self.continuous:
            if self.config["LAW"] == "beta":
                final_activation = "relu"
            elif self.config["LAW"] == "normal":
                final_activation = "tanh"
        else:
            final_activation = None
        if self.recurrent:
            # LSTM cell(s)
            self.recurrent_layer = nn.LSTM(
                common_architecture[-1],
                hidden_dim,
                num_layers,
                batch_first=True,
            )

            # Layers before the LSTM
            self.common_layers = get_network_from_architecture(
                state_dim,
                common_architecture[-1],
                common_architecture,
                config["COMMON_ACTIVATION_FUNCTION"],
                mode="common",
            )

            # Layers after the LSTM specific to the actor
            self.actor_layers = get_network_from_architecture(
                common_architecture[-1],
                action_dim,
                actor_architecture,
                config["ACTOR_ACTIVATION_FUNCTION"],
                mode="actor",
                final_activation=final_activation,
            )
            # Layers after the LSTM specific to the critic
            self.critic_layers = get_network_from_architecture(
                common_architecture[-1],
                1,
                critic_architecture,
                config["CRITIC_ACTIVATION_FUNCTION"],
                mode="critic",
            )
        else:
            # Common layers
            self.common_layers = get_network_from_architecture(
                state_dim,
                common_architecture[-1],
                common_architecture,
                config["COMMON_ACTIVATION_FUNCTION"],
                mode="common",
            )

            # Layers after the LSTM specific to the actor
            self.actor_layers = get_network_from_architecture(
                common_architecture[-1],
                action_dim,
                actor_architecture,
                config["ACTOR_ACTIVATION_FUNCTION"],
                mode="actor",
            )
            # Layers after the LSTM specific to the critic
            self.critic_layers = get_network_from_architecture(
                common_architecture[-1],
                1,
                critic_architecture,
                config["CRITIC_ACTIVATION_FUNCTION"],
                mode="critic",
            )
        if self.continuous:
            logstds_param = nn.Parameter(torch.full((action_dim,), 0.1))
            self.register_parameter("logstds", logstds_param)

    def forward(
        self, state: torch.Tensor, hidden: torch.Tensor
    ) -> Tuple[torch.Tensor, torch.Tensor]:
        """
        Layers shared by the actor and the critic:
        -Some FCs
        -LSTM cell

        Args:
            state (torch.Tensor): State to be processed
            hidden (torch.Tensor): Hidden state of the LSTM

        Returns:
            Tuple[Torch.Tensor, Torch.Tensor]: The processed state and the new hidden state of the LSTM
        """

        x = self.common_layers(state)
        if self.recurrent:
            # If recurrent, we need to add an activaction function there, otherwise it's done in the actor or critic networks
            x = torch.tanh(x)
            x = x.view(-1, 1, eval(self.config["COMMON_NN_ARCHITECTURE"])[-1])
            x, hidden = self.recurrent_layer(x, hidden)
        return x, hidden

    def actor(
        self, state: torch.Tensor, hidden: torch.Tensor
    ) -> Tuple[torch.Tensor, torch.Tensor]:
        """
        Returns the action probabilities for the given state and the current actor parameters

        Args:
            state (torch.Tensor): The state for which to compute action probabilities
            hidden (torch.Tensor): The current hiden state of the LSTM

        Returns:
            Tuple[torch.Tensor, torch.Tensor]: A tuple containing the action probabilities and the new hidden state
        """
        with torch.no_grad():
            embedded_obs, hidden = self.forward(state, hidden)
        # hidden = (hidden[0].detach(), hidden[1].detach())
        x = self.actor_layers(embedded_obs)
        if self.continuous:
            stds = torch.clamp(self.logstds.exp(), 1e-3, 0.1)
            if self.config["LAW"] == "normal":
                return (
                    torch.distributions.Normal(x, stds),
                    hidden,
                )
            elif self.config["LAW"] == "beta":
                return torch.distributions.Beta(x + ZERO, stds + ZERO), hidden
            else:
                raise ValueError(f'Unknown law {self.config["LAW"]}')
        else:
            dist = torch.distributions.Categorical(probs=x)
            return dist, hidden

    def critic(self, state: torch.Tensor, hidden: torch.Tensor) -> torch.Tensor:
        """
        Returns the value estimation for the given state and the current critic parameters

        Args:
            state (torch.Tensor): The state for which to compute the value
            hidden (torch.Tensor): The current hiden state of the LSTM

        Returns:
            torch.Tensor: A tuple containing the state value and the new hidden state
        """
        with torch.no_grad():
            embedded_obs, not_hidden = self.forward(state, hidden)
        value = self.critic_layers(embedded_obs)
        return value.reshape(-1, 1)


class ActorCritic(nn.Module):
    def __init__(self, observation_shape, action_shape, config, scaler=None, env=None):
        super(ActorCritic, self).__init__()
        self.config = config
        self.scaler = scaler
        self.env = env
        self.continuous = config["CONTINUOUS"]
        # Set the Torch device

        self.device = get_device(config["DEVICE"])
        # Create the network architecture given the observation, action and config shapes
        self.actorcritic = ActorCriticRecurrentNetworks(
            observation_shape[0],
            action_shape,
            self.config["HIDDEN_SIZE"],
            self.config["HIDDEN_LAYERS"],
            self.config,
        )
<<<<<<< HEAD

=======
        print(self.actorcritic.critic_layers)
        self.actorcritic_target = ActorCriticRecurrentNetworks(
            observation_shape[0],
            action_shape,
            self.config["HIDDEN_SIZE"],
            self.config["HIDDEN_LAYERS"],
            self.config,
        )
        self.actorcritic_target.load_state_dict(self.actorcritic.state_dict())
        self.actorcritic_target.eval()
>>>>>>> feb99807
        print(self.actorcritic)

        if self.config["logging"] == "wandb":
            wandb.watch(self.actorcritic)

        # Optimize to use for weight update (SGD seems to work poorly, switching to RMSProp) given our learning rate
        self.optimizer = optim.Adam(
            self.actorcritic.parameters(),
            lr=config["LEARNING_RATE"],
        )

        self.target_var_scaler = SimpleStandardizer()
        self.advantages_var_scaler = SimpleStandardizer()
        self.lr_scheduler = LinearSchedule(
            self.config["LEARNING_RATE"],
            self.config["LEARNING_RATE_END"],
            self.config["NB_TIMESTEPS_TRAIN"],
        )
        # Init stuff
        self.loss = None
        self.epoch = 0
        self.writer = None
        self.index = 0
        self.hidden = None
        self.old_probs = None
        self.old_dist = None
        self.KLdiv = nn.KLDivLoss(reduction="batchmean")
        self.advantages = []
        self.targets = []

    def select_action(self, observation: np.array, hidden: np.array) -> np.array:
        """Select the action based on the observation and the current parametrized policy

        Args:
            observation (np.array): The current state observation

        Returns:
            np.array : The selected action(s)
        """

        observation = torch.FloatTensor(observation.reshape(1, -1)).to(self.device)[
            :, None, :
        ]
        dist, hidden = self.actorcritic.actor(observation, hidden)
        action = dist.sample()
        if self.continuous:
            if self.config["LAW"] == "normal":
                # action = (
                #     action
                #     * (self.env.action_space.high - self.env.action_space.low)
                #     + self.env.action_space.low
                # )
                action = np.clip(
                    action, self.env.action_space.low, self.env.action_space.high
                )
            elif self.config["LAW"] == "beta":
                action = (
                    action * (self.env.action_space.high - self.env.action_space.low)
                    + self.env.action_space.low
                )
            return action.detach().data.numpy()[0][0], hidden
        else:
            action = action.reshape(-1, 1)
            return action.item(), hidden

    def update_policy(
        self,
        state: np.array,
        action: np.array,
        n_step_return: np.array,
        next_state: np.array,
        hidden: np.array,
        next_hidden: np.array,
        done: bool = False,
    ) -> None:
        """
        Update the policy's parameters according to the n-step A2C updates rules. see : https://medium.com/deeplearningmadeeasy/advantage-actor-critic-a2c-implementation-944e98616b


        Args:
            state (np.array): Observation of the state
            action (np.array): The selected action
            n_step_return (np.array): The n-step return
            next_state (np.array): The state n-step after state
            done (bool, optional): Wether the episode if finished or not at next-state. Used to handle 1-step. Defaults to False.
        """

        # For logging purposes
        self.index += 1

        self.optimizer = optim.Adam(
            self.actorcritic.parameters(),
            lr=self.lr_scheduler.transform(self.index),
        )

        state = t(state).reshape(1, -1)[:, None, :]
        next_state = t(next_state).reshape(1, -1)[:, None, :]
        dist, hidden = self.actorcritic.actor(
            state,
            hidden,
        )
<<<<<<< HEAD
        if self.config["LAW"] == "beta":
            # minmax scaling to fit into (0,1)
            action = (action - self.env.action_space.low) / (
                self.env.action_space.high - self.env.action_space.low
            ) + ZERO

        log_probs = dist.log_prob(t(np.array([action])))

        empirical_return = n_step_return + (1 - done) * self.config[
            "GAMMA"
        ] ** self.config["N_STEPS"] * self.actorcritic.critic(next_state, next_hidden)
        estimated_return = self.actorcritic.critic(state, hidden)

        # Target scaling
        self.scaler.partial_fit(empirical_return.detach().numpy().flatten())
        if (
            (self.scaler is not None)
            and (self.config["TARGET_SCALING"])
            and (self.index > 2)
            and self.index <= self.config["LEARNING_START"]
        ):

            empirical_return = t(
                self.scaler.transform(empirical_return.detach().numpy().flatten())
            )
            # empirical_return = self.scaler.pytorch_transform(empirical_return)
=======
        if self.old_probs is not None:
            KL_divergence = self.KLdiv(self.old_probs, probs)
        else:
            KL_divergence = 0
        self.old_probs = probs
        dist = torch.distributions.Categorical(probs=probs)

        # Entropy loss
        entropy_loss = -dist.entropy()

        # Critic loss
        advantage = (
            n_step_return
            + (1 - done)
            * self.config["GAMMA"] ** self.config["N_STEPS"]
            * self.actorcritic.critic(next_state, next_hidden)
            - self.actorcritic.critic(state, hidden)
        )
>>>>>>> feb99807

        advantage = empirical_return - estimated_return
        with torch.no_grad():
            KL_divergence = np.exp(compute_KL_divergence(self.old_dist, dist)) - 1
        self.old_dist = dist

        # Losses (be careful that all its components are torch tensors with grad on)
        critic_loss = advantage.pow(2)
        actor_loss = -log_probs * advantage.detach()
        entropy_loss = -dist.entropy().mean()
        kl_loss = -KL_divergence

        loss = (
            actor_loss
            + self.config["VALUE_FACTOR"] * critic_loss
            + self.config["ENTROPY_FACTOR"] * entropy_loss
            + self.config["KL_FACTOR"] * kl_loss
        )
        if self.index > self.config["LEARNING_START"]:
            self.optimizer.zero_grad()
            loss.backward(retain_graph=True)
            # self.gradient_clipping()
            self.optimizer.step()

        # KPIs
        explained_variance = self.compute_explained_variance(
            empirical_return.detach().numpy().flatten(),
            advantage.detach().numpy().flatten(),
        )

        # Logging
        if self.writer:
            if self.config["logging"] == "tensorboard":
                self.writer.add_scalar("Train/entropy loss", -entropy_loss, self.index)
                self.writer.add_scalar(
                    "Train/leaarning rate",
                    self.lr_scheduler.transform(self.index),
                    self.index,
                )
                self.writer.add_scalar("Train/policy loss", actor_loss, self.index)
                self.writer.add_scalar("Train/critic loss", critic_loss, self.index)
                self.writer.add_scalar("Train/total loss", loss, self.index)
<<<<<<< HEAD
                self.writer.add_scalar(
                    "Train/explained variance", explained_variance, self.index
                )
=======
>>>>>>> feb99807
                self.writer.add_scalar("Train/kl divergence", KL_divergence, self.index)
        else:
            warnings.warn("No Tensorboard writer available")
        if self.config["logging"] == "wandb":
            wandb.log(
                {
                    "Train/entropy loss": -entropy_loss,
                    "Train/actor loss": actor_loss,
                    "Train/critic loss": critic_loss,
                    "Train/total loss": loss,
<<<<<<< HEAD
                    "Train/explained variance": explained_variance,
=======
>>>>>>> feb99807
                    "Train/KL divergence": KL_divergence,
                },
                commit=False,
            )

    def get_action_probabilities(self, state: np.array) -> np.array:
        """
        Computes the policy pi(s, theta) for the given state s and for the current policy parameters theta.
        Same as forward method with a clearer name for teaching purposes, but as forward is a native method that needs to exist we keep both.
        Additionnaly this methods outputs np.array instead of torch.Tensor to prevent the existence of pytorch stuff outside of network.py

        Args:
            state (np.array): np.array representation of the state

        Returns:
            np.array: np.array representation of the action probabilities
        """
        return self.actor(t(state)).detach().cpu().numpy()

    def get_value(self, state: np.array) -> np.array:
        """
        Computes the state value for the given state s and for the current policy parameters theta.
        Same as forward method with a clearer name for teaching purposes, but as forward is a native method that needs to exist we keep both.
        Additionnaly this methods outputs np.array instead of torch.Tensor to prevent the existence of pytorch stuff outside of network.py

        Args:
            state (np.array): np.array representation of the state

        Returns:
            np.array: np.array representation of the action probabilities
        """
        return self.critic(t(state)).detach().cpu().numpy()

    def save(self, name: str = "model"):
        """
        Save the current model

        Args:
            name (str, optional): [Name of the model]. Defaults to "model".
        """
        torch.save(self.actorcritic, f'{self.config["MODEL_PATH"]}/{name}.pth')

    def load(self, name: str = "model"):
        """
        Load the designated model

        Args:
            name (str, optional): The model to be loaded (it should be in the "models" folder). Defaults to "model".
        """
        print("Loading")
        self.actorcritic = torch.load(f'{self.config["MODEL_PATH"]}/{name}.pth')
<<<<<<< HEAD
        self.actorcritic.config = self.config

        print(self.actorcritic)
=======
        self.actorcritic_target = torch.load(f'{self.config["MODEL_PATH"]}/{name}.pth')
>>>>>>> feb99807

    def get_initial_states(self):
        h_0, c_0 = None, None

        h_0 = torch.zeros(
            (
                self.actorcritic.recurrent_layer.num_layers,
                1,
                self.actorcritic.recurrent_layer.hidden_size,
            ),
            dtype=torch.float,
        )
        h_0 = h_0.to(device=self.device)

        c_0 = torch.zeros(
            (
                self.actorcritic.recurrent_layer.num_layers,
                1,
                self.actorcritic.recurrent_layer.hidden_size,
            ),
            dtype=torch.float,
        )
        c_0 = c_0.to(device=self.device)
        return (h_0, c_0)

    def fit_transform(self, input):
        self.scaler.partial_fit(input)
        if self.index > 2:
            return t(self.scaler.transform(input))

    def gradient_clipping(self):
        nn.utils.clip_grad_norm_(
            [p for g in self.optimizer.param_groups for p in g["params"]],
            self.config["GRADIENT_CLIPPING"],
        )  # gradient clipping

    def compute_explained_variance(self, target, advantage):
        self.target_var_scaler.partial_fit(target)
        self.advantages_var_scaler.partial_fit(advantage)

        var_targets = self.target_var_scaler.std
        var_advantages = self.advantages_var_scaler.std

        if var_targets == 0:
            explained_variance = 0
        else:
            explained_variance = 1 - var_advantages / var_targets

        return explained_variance<|MERGE_RESOLUTION|>--- conflicted
+++ resolved
@@ -227,20 +227,6 @@
             self.config["HIDDEN_LAYERS"],
             self.config,
         )
-<<<<<<< HEAD
-
-=======
-        print(self.actorcritic.critic_layers)
-        self.actorcritic_target = ActorCriticRecurrentNetworks(
-            observation_shape[0],
-            action_shape,
-            self.config["HIDDEN_SIZE"],
-            self.config["HIDDEN_LAYERS"],
-            self.config,
-        )
-        self.actorcritic_target.load_state_dict(self.actorcritic.state_dict())
-        self.actorcritic_target.eval()
->>>>>>> feb99807
         print(self.actorcritic)
 
         if self.config["logging"] == "wandb":
@@ -342,7 +328,6 @@
             state,
             hidden,
         )
-<<<<<<< HEAD
         if self.config["LAW"] == "beta":
             # minmax scaling to fit into (0,1)
             action = (action - self.env.action_space.low) / (
@@ -369,26 +354,6 @@
                 self.scaler.transform(empirical_return.detach().numpy().flatten())
             )
             # empirical_return = self.scaler.pytorch_transform(empirical_return)
-=======
-        if self.old_probs is not None:
-            KL_divergence = self.KLdiv(self.old_probs, probs)
-        else:
-            KL_divergence = 0
-        self.old_probs = probs
-        dist = torch.distributions.Categorical(probs=probs)
-
-        # Entropy loss
-        entropy_loss = -dist.entropy()
-
-        # Critic loss
-        advantage = (
-            n_step_return
-            + (1 - done)
-            * self.config["GAMMA"] ** self.config["N_STEPS"]
-            * self.actorcritic.critic(next_state, next_hidden)
-            - self.actorcritic.critic(state, hidden)
-        )
->>>>>>> feb99807
 
         advantage = empirical_return - estimated_return
         with torch.no_grad():
@@ -431,12 +396,9 @@
                 self.writer.add_scalar("Train/policy loss", actor_loss, self.index)
                 self.writer.add_scalar("Train/critic loss", critic_loss, self.index)
                 self.writer.add_scalar("Train/total loss", loss, self.index)
-<<<<<<< HEAD
                 self.writer.add_scalar(
                     "Train/explained variance", explained_variance, self.index
                 )
-=======
->>>>>>> feb99807
                 self.writer.add_scalar("Train/kl divergence", KL_divergence, self.index)
         else:
             warnings.warn("No Tensorboard writer available")
@@ -447,10 +409,7 @@
                     "Train/actor loss": actor_loss,
                     "Train/critic loss": critic_loss,
                     "Train/total loss": loss,
-<<<<<<< HEAD
                     "Train/explained variance": explained_variance,
-=======
->>>>>>> feb99807
                     "Train/KL divergence": KL_divergence,
                 },
                 commit=False,
@@ -502,13 +461,9 @@
         """
         print("Loading")
         self.actorcritic = torch.load(f'{self.config["MODEL_PATH"]}/{name}.pth')
-<<<<<<< HEAD
         self.actorcritic.config = self.config
 
         print(self.actorcritic)
-=======
-        self.actorcritic_target = torch.load(f'{self.config["MODEL_PATH"]}/{name}.pth')
->>>>>>> feb99807
 
     def get_initial_states(self):
         h_0, c_0 = None, None
